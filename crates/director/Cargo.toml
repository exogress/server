[package]
name = "exogress-director"
version = "0.10.2"
authors = ["Gleb Pomykalov <gleb@exogress.com>"]
edition = "2018"

[dependencies]
bytes = "1.0"
clap = "2.33.3"
tokio = { version = "1.0", features = ["rt-multi-thread", "macros", "signal", "net", "time", "parking_lot"] }
futures = "0.3"
sentry = { version = "0.22.0", features = ["backtrace", "panic", "anyhow", "contexts", "rustls", "reqwest"], default-features=false }
hashbrown = { version = "0.11", features = ["serde"] }
thiserror = "1.0.13"
parking_lot = "0.11.0"
derive_builder = "0.10"
tracing = "0.1"
tracing-subscriber = "0.2"
tracing-futures = "0.2.4"
shadow-clone = "1.2.1"
stop-handle = "0.1"
serde = { version = "1.0.105", features = ["derive"] }
serde_cbor = "0.11.1"
anyhow = "1.0.33"
lru_time_cache = "0.11.0"
rand_xoshiro = "0.6.0"
rand = "0.8"
itertools = "0.10.0"
tls-parser = "0.10"
nom = { version = "^6.1", features = ["funty"] }
seahash = "4.1"
prometheus = "0.12.0"
lazy_static = "1.4.0"
trust-dns-resolver = "0.20"
trust-dns-server = { version = "0.20", features = ["dnssec-ring"] }
warp = { version = "0.3", features =["websocket", "tls", "compression"] }
jemallocator = "0.3.2"
url = "2"
reqwest = { version = "0.11", features = ["rustls-tls", "json", "trust-dns", "stream", "gzip", "brotli"], default-features = false }

exogress-server-common = { path = "../common" }
<<<<<<< HEAD
exogress-common = { git = "https://github.com/exogress/exogress.git", branch = "master", version = "0.2.0-beta.1", features = ["common-utils"], default-features = false }
=======
exogress-common = { git = "https://github.com/exogress/exogress.git", rev = "22d9d7407558631f794052f09b44251fa9fcd833", version = "0.1.0", features = ["common-utils"], default-features = false }
>>>>>>> ec2e2c39

[dev-dependencies]
quickcheck = "1.0"
quickcheck_macros = "1.0"<|MERGE_RESOLUTION|>--- conflicted
+++ resolved
@@ -39,11 +39,7 @@
 reqwest = { version = "0.11", features = ["rustls-tls", "json", "trust-dns", "stream", "gzip", "brotli"], default-features = false }
 
 exogress-server-common = { path = "../common" }
-<<<<<<< HEAD
 exogress-common = { git = "https://github.com/exogress/exogress.git", branch = "master", version = "0.2.0-beta.1", features = ["common-utils"], default-features = false }
-=======
-exogress-common = { git = "https://github.com/exogress/exogress.git", rev = "22d9d7407558631f794052f09b44251fa9fcd833", version = "0.1.0", features = ["common-utils"], default-features = false }
->>>>>>> ec2e2c39
 
 [dev-dependencies]
 quickcheck = "1.0"
