[package]
name = "exogress-gateway"
version = "0.10.2"
authors = ["Exogress Team <team@exogress.com>"]
edition = "2018"

[dependencies]
aho-corasick = "0.7.15"
anyhow = "1.0.31"
async-compression = { version = "0.3.7", features = ["gzip", "futures-write", "brotli", "deflate"] }
async-stream = "0.3.0"
base64 = "0.13.0"
serde_cbor = "0.11.1"
bs58 = "0.4"
byte-unit = { version = "4.0.9", features = ["serde"] }
byteorder = "1.3"
bytes = "1.0"
chrono = "0.4.11"
clap = "2.33.3"
cookie = "0.15"
dashmap = { version = "4.0.1" }
etag = "3.0.0"
futures = "0.3"
futures-intrusive = "0.4"
futures-util = { version = "0.3", features = ["io"] }
globset = { version = "0.4.5", features = ["serde1"] }
handlebars = "3.5.0"
hashbrown = { version = "0.11", features = ["serde"] }
hex = "0.4.2"
http = "0.2.1"
http-serde = "1.0.1"
httparse = "1.3.4"
hyper = "0.14"
itertools = "0.10.0"
jsonwebtoken = "7.2.0"
language-tags = { git = "https://github.com/glebpom/rust-language-tags.git" }
lazy_static = "1.4.0"
ledb = "0.4.0"
ledb-types = "0.4.0"
linked-hash-map = "0.5.4"
lru_time_cache = "0.11.0"
maplit = "1.0.2"
memmap = "0.7.0"
memadvise = "0.1.2"
jemallocator = "0.3.2"
mime = "0.3.16"
never = "0.1.0"
oauth2 = { version = "4.0.0" }
parking_lot = { version = "0.11", features = ["serde"] }
percent-encoding = "2.1.0"
pin-utils = "0.1.0"
progress_bar = "0.1.3"
prometheus = "0.12.0"
rand = { version = "0.8", features = ["small_rng"] }
regex = "1.4.3"
reqwest = { version = "0.11", features = ["rustls-tls", "json", "trust-dns", "stream", "gzip", "brotli"], default-features = false }
rustls-native-certs = "0.5"
rusty-s3 = "0.1.0"
seahash = "4.1"
sentry = { version = "0.22.0", features = ["backtrace", "panic", "anyhow", "contexts", "rustls", "reqwest"], default-features=false }
serde = { version = "1.0.105", features = ["derive"] }
serde_derive = "1.0.25"
serde_json = "1.0.48"
serde_qs = "0.8"
serde_yaml = "0.8.13"
sha1 = "0.6"
sha2 = "0.9"
shadow-clone = "1.2.1"
smallvec = { version = "1.6", features = ["serde"] }
smol_str = { version = "0.1.17", features = ["serde"] }
sodiumoxide = "0.2.6"
stop-handle = "0.1"
sysinfo = "0.17.3"
tap = "1.0.1"
tame-gcs = "0.10"
tame-oauth = "0.4.5"
tempfile = "3.1.0"
thiserror = "1.0.13"
time = "0.2.15"
tokio = { version = "1.0", features = ["rt-multi-thread", "macros", "signal", "fs", "net", "sync", "time", "parking_lot"] }
tokio-rustls = "0.22"
tokio-stream = { version = "0.1.2" }
tokio-tungstenite = { version = "0.14", features = ["stream"] }
tokio-util = { version = "0.6", features = ["compat", "io"] }
tracing = "0.1"
tracing-subscriber = "0.2"
trust-dns-resolver = "0.20"
typed-headers = { git = "https://github.com/glebpom/typed-headers.git", branch = "master" }
typed-builder = "0.9.0"
url = "2.1.1"
warp = { version = "0.3", features = ["websocket", "tls", "compression"] }
weighted-rs = "0.1.2"
ttl_cache = "0.5.1"
rw-stream-sink = "0.2.1"
median = "0.3.2"

exogress-server-common = { path = "../common", features = ["crypto", "geoip"] }
<<<<<<< HEAD
exogress-common = { git = "https://github.com/exogress/exogress.git", branch = "master", version = "0.2.0-beta.1", features = ["common-utils", "tunnel", "config-core", "entities", "signaling", "ws-client", "ledb", "access-tokens"], default-features = false }
=======
exogress-common = { git = "https://github.com/exogress/exogress.git", rev = "22d9d7407558631f794052f09b44251fa9fcd833", version = "0.1.0",  features = ["common-utils", "tunnel", "config-core", "entities", "signaling", "ws-client", "ledb", "access-tokens"], default-features = false }
>>>>>>> ec2e2c39
<|MERGE_RESOLUTION|>--- conflicted
+++ resolved
@@ -95,8 +95,4 @@
 median = "0.3.2"
 
 exogress-server-common = { path = "../common", features = ["crypto", "geoip"] }
-<<<<<<< HEAD
 exogress-common = { git = "https://github.com/exogress/exogress.git", branch = "master", version = "0.2.0-beta.1", features = ["common-utils", "tunnel", "config-core", "entities", "signaling", "ws-client", "ledb", "access-tokens"], default-features = false }
-=======
-exogress-common = { git = "https://github.com/exogress/exogress.git", rev = "22d9d7407558631f794052f09b44251fa9fcd833", version = "0.1.0",  features = ["common-utils", "tunnel", "config-core", "entities", "signaling", "ws-client", "ledb", "access-tokens"], default-features = false }
->>>>>>> ec2e2c39
