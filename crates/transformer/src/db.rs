--- conflicted
+++ resolved
@@ -2,11 +2,7 @@
     bucket::GcsBucketInfo, magick::ImageConversionMeta, PROCESSING_MAX_TIME_HARD, UPLOAD_TTL,
 };
 use bson::doc;
-<<<<<<< HEAD
-use chrono::Utc;
-=======
 use chrono::{DateTime, Utc};
->>>>>>> b858e222
 use exogress_common::entities::{
     AccountUniqueId, HandlerName, MountPointName, ProjectName, ProjectUniqueId, Ulid,
 };
@@ -221,7 +217,7 @@
             .unwrap())
     }
 
-    async fn cleanup_outdated_uploads(&self, now: chrono::DateTime<Utc>) -> anyhow::Result<()> {
+    async fn cleanup_outdated_uploads(&self, now: DateTime<Utc>) -> anyhow::Result<()> {
         let collection = self.db.collection::<bson::Document>(QUEUE_COLLECTION);
 
         // Cleanup outdated upload requests
@@ -330,17 +326,13 @@
                     "$currentDate": { "last_requested_at": true },
                     "$setOnInsert": {
                         "upload_id": upload_id.clone(),
-<<<<<<< HEAD
-                        "upload_requested_at": "$currentDate",
-=======
                         "upload_requested_at": bson::Bson::from(Utc::now()),
->>>>>>> b858e222
                         "content_type": content_type,
                         "handler_name": handler_name.to_string(),
                         "project_name": project_name.to_string(),
                         "project_unique_id": project_unique_id,
                         "mount_point_name": mount_point_name.to_string(),
-                        "url": url.to_string(),
+                        "url":  url.to_string(),
                     },
                 },
                 Some(find_options),
