[package]
name = "exogress-server-common"
version = "0.10.2"
authors = ["Exogress Team <team@exogress.com>"]
edition = "2018"

[dependencies]
clap = "2.33.3"
sentry = { version = "0.22.0", features = ["backtrace", "panic", "anyhow", "contexts", "rustls", "reqwest"], default-features=false }
tracing = "0.1"
url = "2.1.1"
serde = { version = "1.0.105", features = ["derive", "rc"] }
chrono = { version = "0.4.15", features = ["serde"] }
thiserror = "1.0.20"
serde_json = "1.0.48"
http = "0.2.1"
tracing-gelf = { git = "https://github.com/glebpom/tracing-gelf.git", branch = "tokio-1.0", features = ["tokio-rustls"] }
tokio-rustls = "0.22"
rustls-native-certs = "0.5"
anyhow = "1.0.34"
tracing-subscriber = "0.2.11"
futures = "0.3"
sha2 = "0.9"
hashbrown = "0.11"
reqwest = { version = "0.11", features = ["rustls-tls", "json", "trust-dns"], default-features = false }
urlencoding = "1.1.1"
lazy_static = "1.4.0"
serde_with = "1.6"
parking_lot = { version = "0.11", features = ["serde"] }
language-tags = { git = "https://github.com/glebpom/rust-language-tags.git" }
sodiumoxide = { version = "0.2.6", optional = true }
tokio-util = { version = "0.6", features = ["io"], optional = true }
tokio = { version = "1.0", optional = true }
async-stream = { version = "0.3.0", optional = true }
hyper = { version = "0.14.5", features = ["stream"] }
mime_guess = "2.0.3"
percent-encoding = "2.1.0"
futures-util = "0.3.14"
trust-dns-resolver = "0.20"
bytes = "1.0.1"
rand = "0.8.3"
mime = "0.3.16"
http-serde = "1.0.1"
typed-headers = { git = "https://github.com/glebpom/typed-headers.git", branch = "master" }
maxminddb = { version = "0.17.0", features = ["mmap"], optional = true }
memmap = { version = "0.7.0", optional = true }
smol_str = { version = "0.1.17", features = ["serde"] }
rust_decimal = { version = "1.13", features = ["serde-float"] }
rust_decimal_macros = "1.13"
jemalloc-ctl = "0.3.3"
thread-id = "4.0.0"

<<<<<<< HEAD
exogress-common = { git = "https://github.com/exogress/exogress.git", branch = "master", version = "0.2.0-beta.1", features = ["entities", "config-core", "signaling", "common-utils"], default-features = false }
=======
exogress-common = { git = "https://github.com/exogress/exogress.git", rev = "22d9d7407558631f794052f09b44251fa9fcd833", version = "0.1.0", features = ["entities", "config-core", "signaling", "common-utils"], default-features = false }
>>>>>>> ec2e2c39

[dev-dependencies]
tokio = { version = "1.0", features = ["macros", "test-util"] }

[features]
crypto = ["sodiumoxide", "tokio-util", "tokio", "async-stream"]
geoip = ["maxminddb", "memmap"]<|MERGE_RESOLUTION|>--- conflicted
+++ resolved
@@ -50,11 +50,7 @@
 jemalloc-ctl = "0.3.3"
 thread-id = "4.0.0"
 
-<<<<<<< HEAD
 exogress-common = { git = "https://github.com/exogress/exogress.git", branch = "master", version = "0.2.0-beta.1", features = ["entities", "config-core", "signaling", "common-utils"], default-features = false }
-=======
-exogress-common = { git = "https://github.com/exogress/exogress.git", rev = "22d9d7407558631f794052f09b44251fa9fcd833", version = "0.1.0", features = ["entities", "config-core", "signaling", "common-utils"], default-features = false }
->>>>>>> ec2e2c39
 
 [dev-dependencies]
 tokio = { version = "1.0", features = ["macros", "test-util"] }
