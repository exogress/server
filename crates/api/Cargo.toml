--- conflicted
+++ resolved
@@ -40,8 +40,4 @@
 bs58 = "0.4"
 
 exogress-server-common = { path = "../common" }
-<<<<<<< HEAD
-exogress-common = { git = "https://github.com/exogress/exogress.git", branch = "master", version = "0.2.0-beta.1", features = ["common-utils", "entities", "access-tokens"], default-features = false }
-=======
-exogress-common = { git = "https://github.com/exogress/exogress.git", rev = "22d9d7407558631f794052f09b44251fa9fcd833", version = "0.1.0", features = ["common-utils", "entities", "access-tokens"], default-features = false }
->>>>>>> ec2e2c39
+exogress-common = { git = "https://github.com/exogress/exogress.git", branch = "master", version = "0.2.0-beta.1", features = ["common-utils", "entities", "access-tokens"], default-features = false }